--- conflicted
+++ resolved
@@ -64,7 +64,6 @@
         );
     }
 
-<<<<<<< HEAD
     function testFulfillOrderEthToERC721WithSingleTip(
         ToErc721Struct memory _toErc721Struct,
         uint256 _tipAmt
@@ -81,8 +80,6 @@
         );
     }
 
-=======
->>>>>>> 7da51d36
     function _testFulfillOrderEthToERC721(
         ConsiderationToErc721Struct memory testStruct
     )
@@ -91,21 +88,12 @@
         topUp
         resetTokenBalancesBetweenRuns
     {
-<<<<<<< HEAD
         vm.assume(
             testStruct.args.paymentAmts[0] > 0 &&
                 testStruct.args.paymentAmts[1] > 0 &&
                 testStruct.args.paymentAmts[2] > 0
         );
         vm.assume(
-=======
-        vm.assume(
-            testStruct.args.paymentAmts[0] > 0 &&
-                testStruct.args.paymentAmts[1] > 0 &&
-                testStruct.args.paymentAmts[2] > 0
-        );
-        vm.assume(
->>>>>>> 7da51d36
             uint256(testStruct.args.paymentAmts[0]) +
                 uint256(testStruct.args.paymentAmts[1]) +
                 uint256(testStruct.args.paymentAmts[2]) <=
@@ -196,21 +184,12 @@
         resetTokenBalancesBetweenRuns
     {
         vm.assume(testStruct.args.erc1155Amt > 0);
-<<<<<<< HEAD
         vm.assume(
             testStruct.args.paymentAmts[0] > 0 &&
                 testStruct.args.paymentAmts[1] > 0 &&
                 testStruct.args.paymentAmts[2] > 0
         );
         vm.assume(
-=======
-        vm.assume(
-            testStruct.args.paymentAmts[0] > 0 &&
-                testStruct.args.paymentAmts[1] > 0 &&
-                testStruct.args.paymentAmts[2] > 0
-        );
-        vm.assume(
->>>>>>> 7da51d36
             uint256(testStruct.args.paymentAmts[0]) +
                 uint256(testStruct.args.paymentAmts[1]) +
                 uint256(testStruct.args.paymentAmts[2]) <=
@@ -230,7 +209,6 @@
         );
 
         considerationItems = new ConsiderationItem[](3);
-<<<<<<< HEAD
         considerationItems[0] = ConsiderationItem(
             ItemType.NATIVE,
             address(0),
@@ -324,8 +302,6 @@
         );
 
         considerationItems = new ConsiderationItem[](3);
-=======
->>>>>>> 7da51d36
         considerationItems[0] = ConsiderationItem(
             ItemType.NATIVE,
             address(0),
@@ -382,7 +358,6 @@
             conduitKey,
             considerationItems.length
         );
-<<<<<<< HEAD
 
         testStruct.consideration.fulfillOrder(
             Order(orderParameters, signature),
@@ -425,9 +400,7 @@
             1,
             1
         );
-        ConsiderationItem[] memory considerationItems = new ConsiderationItem[](
-            4
-        );
+        considerationItems = new ConsiderationItem[](4);
         considerationItems[0] = ConsiderationItem(
             ItemType.NATIVE,
             address(0),
@@ -450,84 +423,17 @@
             0,
             uint256(toErc721Struct.paymentAmts[2]),
             uint256(toErc721Struct.paymentAmts[2]),
-=======
-        testStruct.consideration.fulfillOrder{
-            value: testStruct.args.paymentAmts[0] +
-                testStruct.args.paymentAmts[1] +
-                testStruct.args.paymentAmts[2]
-        }(Order(orderParameters, signature), conduitKey); // TODO: over/underflow error in referenceConsideration differential test
-    }
-
-    function _testFulfillOrderSingleERC20ToSingleERC1155(
-        ConsiderationToErc1155Struct memory testStruct
-    ) internal onlyPayable(testStruct.args.zone) topUp {
-        vm.assume(testStruct.args.erc1155Amt > 0);
-        vm.assume(
-            testStruct.args.paymentAmts[0] > 0 &&
-                testStruct.args.paymentAmts[1] > 0 &&
-                testStruct.args.paymentAmts[2] > 0
-        );
-        vm.assume(
-            uint256(testStruct.args.paymentAmts[0]) +
-                uint256(testStruct.args.paymentAmts[1]) +
-                uint256(testStruct.args.paymentAmts[2]) <=
-                2**128 - 1
-        );
-        bytes32 conduitKey = testStruct.args.useConduit
-            ? conduitKeyOne
-            : bytes32(0);
-
-        test1155_1.mint(alice, testStruct.args.id, testStruct.args.erc1155Amt);
-
-        offerItems = singleOfferItem(
-            ItemType.ERC1155,
-            address(test1155_1),
-            testStruct.args.id,
-            testStruct.args.erc1155Amt,
-            testStruct.args.erc1155Amt
-        );
-
-        considerationItems = new ConsiderationItem[](3);
-        considerationItems[0] = ConsiderationItem(
-            ItemType.ERC20,
-            address(token1),
-            0,
-            uint256(testStruct.args.paymentAmts[0]),
-            uint256(testStruct.args.paymentAmts[0]),
-            payable(alice)
-        );
-        considerationItems[1] = ConsiderationItem(
-            ItemType.ERC20,
-            address(token1),
-            0,
-            uint256(testStruct.args.paymentAmts[1]),
-            uint256(testStruct.args.paymentAmts[1]),
-            payable(testStruct.args.zone)
-        );
-        considerationItems[2] = ConsiderationItem(
-            ItemType.ERC20,
-            address(token1),
-            0,
-            uint256(testStruct.args.paymentAmts[2]),
-            uint256(testStruct.args.paymentAmts[2]),
->>>>>>> 7da51d36
             payable(cal)
         );
 
         OrderComponents memory orderComponents = OrderComponents(
             alice,
-<<<<<<< HEAD
             toErc721Struct.zone,
             offerItem,
-=======
-            testStruct.args.zone,
-            offerItems,
->>>>>>> 7da51d36
-            considerationItems,
-            OrderType.FULL_OPEN,
-            block.timestamp,
-            block.timestamp + 1,
-<<<<<<< HEAD
+            considerationItems,
+            OrderType.FULL_OPEN,
+            block.timestamp,
+            block.timestamp + 1,
             toErc721Struct.zoneHash,
             toErc721Struct.salt,
             conduitKey,
@@ -547,33 +453,16 @@
             tipAmt,
             tipAmt,
             payable(bob)
-=======
-            testStruct.args.zoneHash,
-            testStruct.args.salt,
-            conduitKey,
-            testStruct.consideration.getNonce(alice)
-        );
-        bytes memory signature = signOrder(
-            testStruct.consideration,
-            alicePk,
-            testStruct.consideration.getOrderHash(orderComponents)
->>>>>>> 7da51d36
         );
 
         OrderParameters memory orderParameters = OrderParameters(
             address(alice),
-<<<<<<< HEAD
             toErc721Struct.zone,
             offerItem,
-=======
-            testStruct.args.zone,
-            offerItems,
->>>>>>> 7da51d36
-            considerationItems,
-            OrderType.FULL_OPEN,
-            block.timestamp,
-            block.timestamp + 1,
-<<<<<<< HEAD
+            considerationItems,
+            OrderType.FULL_OPEN,
+            block.timestamp,
+            block.timestamp + 1,
             toErc721Struct.zoneHash,
             toErc721Struct.salt,
             conduitKey,
@@ -586,18 +475,6 @@
                 toErc721Struct.paymentAmts[2] +
                 tipAmt
         }(Order(orderParameters, signature), conduitKey);
-=======
-            testStruct.args.zoneHash,
-            testStruct.args.salt,
-            conduitKey,
-            considerationItems.length
-        );
-
-        testStruct.consideration.fulfillOrder(
-            Order(orderParameters, signature),
-            conduitKey
-        );
->>>>>>> 7da51d36
     }
 
     // function _testFulfillOrderSingleERC20ToSingleERC1155(
