--- conflicted
+++ resolved
@@ -11,10 +11,6 @@
   seaportFixture,
 } from "./utils/fixtures";
 import { VERSION } from "./utils/helpers";
-<<<<<<< HEAD
-import { faucet } from "./utils/impersonate";
-=======
->>>>>>> 3b064ba2
 
 import type {
   ConduitControllerInterface,
