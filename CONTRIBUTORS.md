--- conflicted
+++ resolved
@@ -27,11 +27,8 @@
 horsefacts                     | `horsefacts.eth`
 UncarvedBlock                  | `uncarvedblock.eth`
 Zoraiz Mahmood                 | `zorz.eth`
-<<<<<<< HEAD
 William Poulin                 | `wpoulin.eth`
-=======
 tserg                          | `tserg.eth`
 cygaar                         | `cygaar.eth`
 Meta0xNull                     | `meta0xnull.eth`
-sach1r0                        |
->>>>>>> a065f9c8
+sach1r0                        |