--- conflicted
+++ resolved
@@ -33,9 +33,6 @@
 cygaar                         | `cygaar.eth`
 Meta0xNull                     | `meta0xnull.eth`
 sach1r0                        |
-<<<<<<< HEAD
-0xf4ce                         | `0xf4ce.eth`
-=======
 gpersoon                       | `gpersoon.eth`
 Matt Solomon                   | `msolomon.eth`
 Weikang Song                   | `weikangs.eth`
@@ -54,4 +51,4 @@
 zaz                            | `1zaz1.eth`
 berndartmueller                | `berndartmueller.eth`
 dmfxyz                         | `dmfxyz.eth`
->>>>>>> 2cdecbbb
+0xf4ce                         | `0xf4ce.eth`